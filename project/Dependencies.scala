--- conflicted
+++ resolved
@@ -94,14 +94,10 @@
     "org.apache.httpcomponents" % "httpcore" % "4.4.4",
     "org.scalatest" %% "scalatest" % "3.0.0" % Test,
     "com.h2database" % "h2" % "1.4.196" % Test,
-<<<<<<< HEAD
     "com.github.tomakehurst" % "wiremock-standalone" % "2.21.0" % Test excludeAll(
       ExclusionRule(organization = "org.apache.httpcomponents")
       )
-=======
     "javax.mail" % "mail" % "1.4"
-
->>>>>>> 57925896
   ) :+ sparkExclusion
 
   var dependencies = Seq(javaJdbc, javaEbean, cache)
